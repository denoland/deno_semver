// Copyright 2018-2025 the Deno authors. All rights reserved. MIT license.

use std::borrow::Cow;

use capacity_builder::CapacityDisplay;
use capacity_builder::StringAppendable;
use capacity_builder::StringType;
use deno_error::JsError;
use monch::*;
use thiserror::Error;

use serde::Deserialize;
use serde::Serialize;
use url::Url;

<<<<<<< HEAD
use crate::CowVec;
use crate::PackageTag;
use crate::VersionPreOrBuild;
=======
use crate::common::logical_and;
use crate::common::logical_or;
use crate::common::primitive;
use crate::common::primitive_kind;
use crate::common::qualifier;
>>>>>>> aefabd30
use crate::package::PackageKind;
use crate::package::PackageNv;
use crate::package::PackageNvReference;
use crate::package::PackageNvReferenceParseError;
use crate::package::PackageReq;
use crate::package::PackageReqReference;
use crate::package::PackageReqReferenceParseError;
<<<<<<< HEAD
=======
use crate::range_set_or_tag::RangeOrInvalid;
use crate::CowVec;
use crate::PackageTag;
>>>>>>> aefabd30

use super::Partial;
use super::RangeSetOrTag;
use super::Version;
use super::VersionRange;
use super::VersionRangeSet;
use super::VersionReq;
use super::XRange;

pub fn is_valid_npm_tag(value: &str) -> bool {
  if value.trim().is_empty() {
    return false;
  }

  // a valid tag is anything that doesn't get url encoded
  // https://github.com/npm/npm-package-arg/blob/103c0fda8ed8185733919c7c6c73937cfb2baf3a/lib/npa.js#L399-L401
  value
    .chars()
    .all(|c| c.is_alphanumeric() || matches!(c, '-' | '_' | '.' | '~'))
}

// A lot of the below is a re-implementation of parts of https://github.com/npm/node-semver
// which is Copyright (c) Isaac Z. Schlueter and Contributors (ISC License)

#[derive(Error, Debug, Clone, JsError)]
#[class(type)]
#[error("Invalid npm version")]
pub struct NpmVersionParseError {
  #[source]
  pub(crate) source: ParseErrorFailureError,
}

impl NpmVersionParseError {
  /// Message of the error excluding the code snippet.
  pub fn message(&self) -> &str {
    &self.source.message
  }
}

pub fn parse_npm_version(text: &str) -> Result<Version, NpmVersionParseError> {
  let text = text.trim();
  with_failure_handling(|input| {
    let (input, _) = maybe(ch('='))(input)?; // skip leading =
    let (input, _) = skip_whitespace(input)?;
    let (input, _) = maybe(ch('v'))(input)?; // skip leading v
    let (input, _) = skip_whitespace(input)?;
    let (input, major) = nr(input)?;
    let (input, _) = ch('.')(input)?;
    let (input, minor) = nr(input)?;
    let (input, _) = ch('.')(input)?;
    let (input, patch) = nr(input)?;
    let (input, q) = maybe(qualifier)(input)?;
    let q = q.unwrap_or_default();

    Ok((
      input,
      Version {
        major,
        minor,
        patch,
        pre: q.pre,
        build: q.build,
      },
    ))
  })(text)
  .map_err(|err| NpmVersionParseError { source: err })
}

#[derive(Error, Debug, Clone, JsError, PartialEq, Eq)]
#[class(type)]
#[error("Invalid version requirement")]
pub struct NpmVersionReqParseError {
  #[source]
  pub source: ParseErrorFailureError,
}

pub fn parse_npm_version_req(
  text: &str,
) -> Result<VersionReq, NpmVersionReqParseError> {
  let text = text.trim();
  with_failure_handling(|input| {
    map(inner, |inner| {
      VersionReq::from_raw_text_and_inner(
        crate::SmallStackString::from_str(input),
        inner,
      )
    })(input)
  })(text)
  .map_err(|err| NpmVersionReqParseError { source: err })
}

// https://github.com/npm/node-semver/tree/4907647d169948a53156502867ed679268063a9f#range-grammar
// range-set  ::= range ( logical-or range ) *
// logical-or ::= ( ' ' ) * '||' ( ' ' ) *
// range      ::= hyphen | simple ( ' ' simple ) * | ''
// hyphen     ::= partial ' - ' partial
// simple     ::= primitive | partial | tilde | caret
// primitive  ::= ( '<' | '>' | '>=' | '<=' | '=' ) partial
// partial    ::= xr ( '.' xr ( '.' xr qualifier ? )? )?
// xr         ::= 'x' | 'X' | '*' | nr
// nr         ::= '0' | ['1'-'9'] ( ['0'-'9'] ) *
// tilde      ::= '~' partial
// caret      ::= '^' partial
// qualifier  ::= ( '-' pre )? ( '+' build )?
// pre        ::= parts
// build      ::= parts
// parts      ::= part ( '.' part ) *
// part       ::= nr | [-0-9A-Za-z]+

// range-set ::= range ( logical-or range ) *
fn inner(input: &str) -> ParseResult<'_, RangeSetOrTag> {
  if input.is_empty() {
    return Ok((
      input,
      RangeSetOrTag::RangeSet(VersionRangeSet(CowVec::from([
        VersionRange::all(),
      ]))),
    ));
  }

  let (input, mut ranges) = separated_list(
    |text| RangeOrInvalid::parse(text, range),
    logical_or,
  )(input)?;

  if ranges.len() == 1 {
    match ranges.remove(0) {
      RangeOrInvalid::Invalid(invalid) => {
        if is_valid_npm_tag(invalid.text) {
          return Ok((
            input,
            RangeSetOrTag::Tag(PackageTag::from_str(invalid.text)),
          ));
        } else {
          return Err(invalid.failure);
        }
      }
      RangeOrInvalid::Range(range) => {
        // add it back
        ranges.push(RangeOrInvalid::Range(range));
      }
    }
  }

  let ranges = ranges
    .into_iter()
    .filter_map(|r| r.into_range().ok().flatten())
    .collect::<CowVec<_>>();
  Ok((input, RangeSetOrTag::RangeSet(VersionRangeSet(ranges))))
}

<<<<<<< HEAD
enum RangeOrInvalid<'a> {
  Range(VersionRange),
  Invalid(InvalidRange<'a>),
}

impl RangeOrInvalid<'_> {
  pub fn into_range(self) -> Option<VersionRange> {
    match self {
      RangeOrInvalid::Range(r) => {
        if r.is_none() {
          None
        } else {
          Some(r)
        }
      }
      RangeOrInvalid::Invalid(_) => None,
    }
  }
}

struct InvalidRange<'a> {
  failure: ParseError<'a>,
  text: &'a str,
}

fn range_or_invalid(input: &str) -> ParseResult<'_, RangeOrInvalid<'_>> {
  let range_result =
    map_res(map(range, RangeOrInvalid::Range), |result| match result {
      Ok((input, range)) => {
        let is_end = input.is_empty() || logical_or(input).is_ok();
        if is_end {
          Ok((input, range))
        } else {
          ParseError::backtrace()
        }
      }
      Err(err) => Err(err),
    })(input);
  match range_result {
    Ok(result) => Ok(result),
    Err(failure) => {
      let (input, text) = invalid_range(input)?;
      Ok((
        input,
        RangeOrInvalid::Invalid(InvalidRange { failure, text }),
      ))
    }
  }
}

fn invalid_range(input: &str) -> ParseResult<'_, &str> {
  let end_index = input.find("||").unwrap_or(input.len());
  let text = input[..end_index].trim();
  Ok((&input[end_index..], text))
}

=======
>>>>>>> aefabd30
// range ::= hyphen | simple ( ' ' simple ) * | ''
fn range(input: &str) -> ParseResult<'_, VersionRange> {
  or(
    map(hyphen, |hyphen| VersionRange {
      start: hyphen.start.as_lower_bound(),
      end: hyphen.end.as_upper_bound(),
    }),
    map(separated_list(simple, range_separator), |ranges| {
      let mut final_range = VersionRange::all();
      for range in ranges {
        final_range = final_range.clamp(&range);
      }
      final_range
    }),
  )(input)
}

fn range_separator(input: &str) -> ParseResult<'_, ()> {
  fn comma(input: &str) -> ParseResult<'_, ()> {
    map(delimited(skip_whitespace, ch(','), skip_whitespace), |_| ())(input)
  }

  or3(map(logical_and, |_| ()), comma, map(whitespace, |_| ()))(input)
}

#[derive(Debug, Clone)]
struct Hyphen {
  start: Partial,
  end: Partial,
}

// hyphen ::= partial ' - ' partial
fn hyphen(input: &str) -> ParseResult<'_, Hyphen> {
  let (input, first) = partial(input)?;
  let (input, _) = whitespace(input)?;
  let (input, _) = tag("-")(input)?;
  let (input, _) = whitespace(input)?;
  let (input, second) = partial(input)?;
  Ok((
    input,
    Hyphen {
      start: first,
      end: second,
    },
  ))
}

<<<<<<< HEAD
// logical-or ::= ( ' ' ) * '||' ( ' ' ) *
fn logical_or(input: &str) -> ParseResult<'_, &str> {
  delimited(skip_whitespace, tag("||"), skip_whitespace)(input)
}

// logical-and ::= ( ' ' ) * '&&' ( ' ' ) *
fn logical_and(input: &str) -> ParseResult<'_, &str> {
  delimited(skip_whitespace, tag("&&"), skip_whitespace)(input)
}

=======
>>>>>>> aefabd30
fn skip_whitespace_or_v(input: &str) -> ParseResult<'_, ()> {
  map(
    pair(skip_whitespace, pair(maybe(ch('v')), skip_whitespace)),
    |_| (),
  )(input)
}

// simple ::= primitive | partial | tilde | caret
fn simple(input: &str) -> ParseResult<'_, VersionRange> {
  or4(
    map(preceded(tilde, partial), |partial| {
      partial.as_tilde_version_range()
    }),
    map(preceded(caret, partial), |partial| {
      partial.as_caret_version_range()
    }),
    map(primitive(partial), |primitive| {
      primitive.into_version_range()
    }),
    map(partial, |partial| partial.as_equal_range()),
  )(input)
}

fn tilde(input: &str) -> ParseResult<'_, ()> {
  fn raw_tilde(input: &str) -> ParseResult<'_, ()> {
    map(
      pair(
        terminated(or(tag("~>"), tag("~")), skip_while(|c| c == '=')),
        skip_whitespace_or_v,
      ),
      |_| (),
    )(input)
  }

  or(
    preceded(terminated(primitive_kind, whitespace), raw_tilde),
    raw_tilde,
  )(input)
}

fn caret(input: &str) -> ParseResult<'_, ()> {
  fn raw_caret(input: &str) -> ParseResult<'_, ()> {
    map(
      pair(
        terminated(tag("^"), skip_while(|c| c == '=')),
        skip_whitespace_or_v,
      ),
      |_| (),
    )(input)
  }

  or(
    preceded(terminated(primitive_kind, whitespace), raw_caret),
    raw_caret,
  )(input)
}

<<<<<<< HEAD
#[derive(Debug, Clone, Copy)]
enum PrimitiveKind {
  GreaterThan,
  LessThan,
  GreaterThanOrEqual,
  LessThanOrEqual,
  Equal,
}

#[derive(Debug, Clone)]
struct Primitive {
  kind: PrimitiveKind,
  partial: Partial,
}

fn primitive(input: &str) -> ParseResult<'_, Primitive> {
  let (input, kind) = primitive_kind(input)?;
  let (input, _) = skip_whitespace(input)?;
  let (input, partial) = partial(input)?;
  Ok((input, Primitive { kind, partial }))
}

fn primitive_kind(input: &str) -> ParseResult<'_, PrimitiveKind> {
  or5(
    map(tag(">="), |_| PrimitiveKind::GreaterThanOrEqual),
    map(tag("<="), |_| PrimitiveKind::LessThanOrEqual),
    map(ch('<'), |_| PrimitiveKind::LessThan),
    map(ch('>'), |_| PrimitiveKind::GreaterThan),
    map(ch('='), |_| PrimitiveKind::Equal),
  )(input)
}

=======
>>>>>>> aefabd30
// partial ::= xr ( '.' xr ( '.' xr qualifier ? )? )?
fn partial(input: &str) -> ParseResult<'_, Partial> {
  let (input, _) = maybe(ch('v'))(input)?; // skip leading v
  crate::common::partial(xr)(input)
}

// xr ::= 'x' | 'X' | '*' | nr
fn xr(input: &str) -> ParseResult<'_, XRange> {
  or(
    map(or3(tag("x"), tag("X"), tag("*")), |_| XRange::Wildcard),
    map(nr, XRange::Val),
  )(input)
}

// nr ::= '0' | ['1'-'9'] ( ['0'-'9'] ) *
fn nr(input: &str) -> ParseResult<'_, u64> {
  // we do loose parsing to support people doing stuff like 01.02.03
  let (input, result) =
    if_not_empty(substring(skip_while(|c| c.is_ascii_digit())))(input)?;
  let val = match result.parse::<u64>() {
    Ok(val) => val,
    Err(err) => {
      return ParseError::fail(
        input,
        format!("Error parsing '{result}' to u64.\n\n{err:#}"),
      );
    }
  };
  Ok((input, val))
}

<<<<<<< HEAD
#[derive(Debug, Clone, Default)]
struct Qualifier {
  pre: CowVec<VersionPreOrBuild>,
  build: CowVec<VersionPreOrBuild>,
}

// qualifier ::= ( '-' pre )? ( '+' build )?
fn qualifier(input: &str) -> ParseResult<'_, Qualifier> {
  let (input, pre_parts) = maybe(pre)(input)?;
  let (input, build_parts) = maybe(build)(input)?;
  Ok((
    input,
    Qualifier {
      pre: pre_parts.unwrap_or_default(),
      build: build_parts.unwrap_or_default(),
    },
  ))
}

// pre ::= parts
fn pre(input: &str) -> ParseResult<'_, CowVec<VersionPreOrBuild>> {
  preceded(maybe(ch('-')), parts)(input)
}

// build ::= parts
fn build(input: &str) -> ParseResult<'_, CowVec<VersionPreOrBuild>> {
  preceded(ch('+'), parts)(input)
}

// parts ::= part ( '.' part ) *
fn parts(input: &str) -> ParseResult<'_, CowVec<VersionPreOrBuild>> {
  if_true(
    map(separated_list(part, ch('.')), |text| {
      text
        .into_iter()
        .map(VersionPreOrBuild::from_str)
        .collect::<CowVec<_>>()
    }),
    |items| !items.is_empty(),
  )(input)
}

// part ::= nr | [-0-9A-Za-z]+
fn part(input: &str) -> ParseResult<'_, &str> {
  // nr is in the other set, so don't bother checking for it
  if_true(
    take_while(|c| c.is_ascii_alphanumeric() || c == '-'),
    |result| !result.is_empty(),
  )(input)
}

=======
>>>>>>> aefabd30
/// A reference to an npm package's name, version constraint, and potential sub path.
/// This contains all the information found in an npm specifier.
///
/// This wraps PackageReqReference in order to prevent accidentally
/// mixing this with other schemes.
#[derive(Clone, Debug, PartialEq, Eq, Hash, CapacityDisplay)]
pub struct NpmPackageReqReference(PackageReqReference);

impl<'a> StringAppendable<'a> for &'a NpmPackageReqReference {
  fn append_to_builder<TString: StringType>(
    self,
    builder: &mut capacity_builder::StringBuilder<'a, TString>,
  ) {
    builder.append("npm:");
    builder.append(&self.0);
  }
}

impl NpmPackageReqReference {
  pub fn new(inner: PackageReqReference) -> Self {
    Self(inner)
  }

  pub fn from_specifier(
    specifier: &Url,
  ) -> Result<Self, PackageReqReferenceParseError> {
    Self::from_str(specifier.as_str())
  }

  #[allow(clippy::should_implement_trait)]
  pub fn from_str(
    specifier: &str,
  ) -> Result<Self, PackageReqReferenceParseError> {
    PackageReqReference::from_str(specifier, PackageKind::Npm).map(Self)
  }

  pub fn req(&self) -> &PackageReq {
    &self.0.req
  }

  pub fn sub_path(&self) -> Option<&str> {
    self.0.sub_path.as_deref()
  }

  pub fn into_inner(self) -> PackageReqReference {
    self.0
  }
}

/// An npm package name and version with a potential subpath.
///
/// This wraps PackageNvReference in order to prevent accidentally
/// mixing this with other schemes.
#[derive(
  Debug, Clone, PartialOrd, Ord, PartialEq, Eq, Hash, CapacityDisplay,
)]
pub struct NpmPackageNvReference(PackageNvReference);

impl NpmPackageNvReference {
  pub fn new(inner: PackageNvReference) -> Self {
    Self(inner)
  }

  pub fn from_specifier(
    specifier: &Url,
  ) -> Result<Self, PackageNvReferenceParseError> {
    Self::from_str(specifier.as_str())
  }

  #[allow(clippy::should_implement_trait)]
  pub fn from_str(nv: &str) -> Result<Self, PackageNvReferenceParseError> {
    PackageNvReference::from_str(nv, PackageKind::Npm).map(Self)
  }

  pub fn as_specifier(&self) -> Url {
    self.0.as_specifier(PackageKind::Npm)
  }

  pub fn nv(&self) -> &PackageNv {
    &self.0.nv
  }

  pub fn sub_path(&self) -> Option<&str> {
    self.0.sub_path.as_deref()
  }

  pub fn into_inner(self) -> PackageNvReference {
    self.0
  }
}

impl<'a> StringAppendable<'a> for &'a NpmPackageNvReference {
  fn append_to_builder<TString: StringType>(
    self,
    builder: &mut capacity_builder::StringBuilder<'a, TString>,
  ) {
    builder.append("npm:");
    builder.append(&self.0);
  }
}

impl Serialize for NpmPackageNvReference {
  fn serialize<S>(&self, serializer: S) -> Result<S::Ok, S::Error>
  where
    S: serde::Serializer,
  {
    serializer.serialize_str(&self.to_string())
  }
}

impl<'de> Deserialize<'de> for NpmPackageNvReference {
  fn deserialize<D>(deserializer: D) -> Result<Self, D::Error>
  where
    D: serde::Deserializer<'de>,
  {
    let text: Cow<'de, str> = Deserialize::deserialize(deserializer)?;
    match Self::from_str(&text) {
      Ok(req) => Ok(req),
      Err(err) => Err(serde::de::Error::custom(err)),
    }
  }
}

#[cfg(test)]
mod tests {
  use pretty_assertions::assert_eq;
  use std::cmp::Ordering;

  use crate::WILDCARD_VERSION_REQ;

  use super::*;

  struct NpmVersionReqTester(VersionReq);

  impl NpmVersionReqTester {
    fn new(text: &str) -> Self {
      Self(parse_npm_version_req(text).unwrap())
    }

    fn matches(&self, version: &str) -> bool {
      self.0.matches(&parse_npm_version(version).unwrap())
    }
  }

  #[test]
  pub fn npm_version_req_with_v() {
    assert!(parse_npm_version_req("v1.0.0").is_ok());
  }

  #[test]
  pub fn npm_version_req_exact() {
    let tester = NpmVersionReqTester::new("2.1.2");
    assert!(!tester.matches("2.1.1"));
    assert!(tester.matches("2.1.2"));
    assert!(!tester.matches("2.1.3"));

    let tester = NpmVersionReqTester::new("2.1.2 || 2.1.5");
    assert!(!tester.matches("2.1.1"));
    assert!(tester.matches("2.1.2"));
    assert!(!tester.matches("2.1.3"));
    assert!(!tester.matches("2.1.4"));
    assert!(tester.matches("2.1.5"));
    assert!(!tester.matches("2.1.6"));
  }

  #[test]
  pub fn npm_version_req_minor() {
    let tester = NpmVersionReqTester::new("1.1");
    assert!(!tester.matches("1.0.0"));
    assert!(tester.matches("1.1.0"));
    assert!(tester.matches("1.1.1"));
    assert!(!tester.matches("1.2.0"));
    assert!(!tester.matches("1.2.1"));
  }

  #[test]
  pub fn npm_version_req_ranges() {
    let tester = NpmVersionReqTester::new(
      ">= 2.1.2 < 3.0.0 || 5.x || ignored-invalid-range || $#$%^#$^#$^%@#$%SDF|||",
    );
    assert!(!tester.matches("2.1.1"));
    assert!(tester.matches("2.1.2"));
    assert!(tester.matches("2.9.9"));
    assert!(!tester.matches("3.0.0"));
    assert!(tester.matches("5.0.0"));
    assert!(tester.matches("5.1.0"));
    assert!(!tester.matches("6.1.0"));
  }

  #[test]
  pub fn npm_version_req_and_range() {
    let tester = NpmVersionReqTester::new(">= 1.2 && <= 2.0.0");
    assert!(!tester.matches("1.1.9"));
    assert!(tester.matches("1.2.2"));
    assert!(tester.matches("1.2.0"));
    assert!(tester.matches("1.9.9"));
    assert!(!tester.matches("2.1.1"));
    assert!(!tester.matches("2.0.1"));
  }

  #[test]
  pub fn npm_version_req_comma_range() {
    let tester = NpmVersionReqTester::new(">= 1.2, <= 2.0.0");
    assert!(!tester.matches("1.1.9"));
    assert!(tester.matches("1.2.2"));
    assert!(tester.matches("1.2.0"));
    assert!(tester.matches("1.9.9"));
    assert!(!tester.matches("2.1.1"));
    assert!(!tester.matches("2.0.1"));
  }

  #[test]
  pub fn npm_version_req_with_tag() {
    let req = parse_npm_version_req("latest").unwrap();
    assert_eq!(req.tag(), Some("latest"));
  }

  #[test]
  pub fn npm_version_req_prerelease() {
    let tester = NpmVersionReqTester::new("^1.0.0-beta-7");
    assert!(tester.matches("1.0.0-beta-7"));
    let tester = NpmVersionReqTester::new("^0.0.1-beta-7");
    assert!(tester.matches("0.0.1-beta-7"));
  }

  #[test]
  pub fn npm_version_req_0_version() {
    let tester = NpmVersionReqTester::new("^0.0.0-beta-7");
    assert!(tester.matches("0.0.0-beta-7"));
  }

  macro_rules! assert_cmp {
    ($a:expr, $b:expr, $expected:expr) => {
      assert_eq!(
        $a.cmp(&$b),
        $expected,
        "expected {} to be {:?} {}",
        $a,
        $expected,
        $b
      );
    };
  }

  macro_rules! test_compare {
    ($a:expr, $b:expr, $expected:expr) => {
      let a = parse_npm_version($a).unwrap();
      let b = parse_npm_version($b).unwrap();
      assert_cmp!(a, b, $expected);
    };
  }

  #[test]
  fn version_compare() {
    test_compare!("1.2.3", "2.3.4", Ordering::Less);
    test_compare!("1.2.3", "1.2.4", Ordering::Less);
    test_compare!("1.2.3", "1.2.3", Ordering::Equal);
    test_compare!("1.2.3", "1.2.2", Ordering::Greater);
    test_compare!("1.2.3", "1.1.5", Ordering::Greater);
  }

  #[test]
  fn version_compare_equal() {
    // https://github.com/npm/node-semver/blob/bce42589d33e1a99454530a8fd52c7178e2b11c1/test/fixtures/equality.js
    let fixtures = &[
      ("1.2.3", "v1.2.3"),
      ("1.2.3", "=1.2.3"),
      ("1.2.3", "v 1.2.3"),
      ("1.2.3", "= 1.2.3"),
      ("1.2.3", " v1.2.3"),
      ("1.2.3", " =1.2.3"),
      ("1.2.3", " v 1.2.3"),
      ("1.2.3", " = 1.2.3"),
      ("1.2.3-0", "v1.2.3-0"),
      ("1.2.3-0", "=1.2.3-0"),
      ("1.2.3-0", "v 1.2.3-0"),
      ("1.2.3-0", "= 1.2.3-0"),
      ("1.2.3-0", " v1.2.3-0"),
      ("1.2.3-0", " =1.2.3-0"),
      ("1.2.3-0", " v 1.2.3-0"),
      ("1.2.3-0", " = 1.2.3-0"),
      ("1.2.3-1", "v1.2.3-1"),
      ("1.2.3-1", "=1.2.3-1"),
      ("1.2.3-1", "v 1.2.3-1"),
      ("1.2.3-1", "= 1.2.3-1"),
      ("1.2.3-1", " v1.2.3-1"),
      ("1.2.3-1", " =1.2.3-1"),
      ("1.2.3-1", " v 1.2.3-1"),
      ("1.2.3-1", " = 1.2.3-1"),
      ("1.2.3-beta", "v1.2.3-beta"),
      ("1.2.3-beta", "=1.2.3-beta"),
      ("1.2.3-beta", "v 1.2.3-beta"),
      ("1.2.3-beta", "= 1.2.3-beta"),
      ("1.2.3-beta", " v1.2.3-beta"),
      ("1.2.3-beta", " =1.2.3-beta"),
      ("1.2.3-beta", " v 1.2.3-beta"),
      ("1.2.3-beta", " = 1.2.3-beta"),
      ("1.2.3-beta+build", " = 1.2.3-beta+otherbuild"),
      ("1.2.3+build", " = 1.2.3+otherbuild"),
      ("1.2.3-beta+build", "1.2.3-beta+otherbuild"),
      ("1.2.3+build", "1.2.3+otherbuild"),
      ("  v1.2.3+build", "1.2.3+otherbuild"),
    ];
    for (a, b) in fixtures {
      test_compare!(a, b, Ordering::Equal);
    }
  }

  #[test]
  fn version_comparisons_test() {
    // https://github.com/npm/node-semver/blob/bce42589d33e1a99454530a8fd52c7178e2b11c1/test/fixtures/comparisons.js
    let fixtures = &[
      ("0.0.0", "0.0.0-foo"),
      ("0.0.1", "0.0.0"),
      ("1.0.0", "0.9.9"),
      ("0.10.0", "0.9.0"),
      ("0.99.0", "0.10.0"),
      ("2.0.0", "1.2.3"),
      ("v0.0.0", "0.0.0-foo"),
      ("v0.0.1", "0.0.0"),
      ("v1.0.0", "0.9.9"),
      ("v0.10.0", "0.9.0"),
      ("v0.99.0", "0.10.0"),
      ("v2.0.0", "1.2.3"),
      ("0.0.0", "v0.0.0-foo"),
      ("0.0.1", "v0.0.0"),
      ("1.0.0", "v0.9.9"),
      ("0.10.0", "v0.9.0"),
      ("0.99.0", "v0.10.0"),
      ("2.0.0", "v1.2.3"),
      ("1.2.3", "1.2.3-asdf"),
      ("1.2.3", "1.2.3-4"),
      ("1.2.3", "1.2.3-4-foo"),
      ("1.2.3-5-foo", "1.2.3-5"),
      ("1.2.3-5", "1.2.3-4"),
      ("1.2.3-5-foo", "1.2.3-5-Foo"),
      ("3.0.0", "2.7.2+asdf"),
      ("1.2.3-a.10", "1.2.3-a.5"),
      ("1.2.3-a.b", "1.2.3-a.5"),
      ("1.2.3-a.b", "1.2.3-a"),
      ("1.2.3-a.b.c.10.d.5", "1.2.3-a.b.c.5.d.100"),
      ("1.2.3-r2", "1.2.3-r100"),
      ("1.2.3-r100", "1.2.3-R2"),
    ];
    for (a, b) in fixtures {
      let a = parse_npm_version(a).unwrap();
      let b = parse_npm_version(b).unwrap();
      assert_cmp!(a, b, Ordering::Greater);
      assert_cmp!(b, a, Ordering::Less);
      assert_cmp!(a, a, Ordering::Equal);
      assert_cmp!(b, b, Ordering::Equal);
    }
  }

  #[test]
  fn range_parse() {
    // https://github.com/npm/node-semver/blob/4907647d169948a53156502867ed679268063a9f/test/fixtures/range-parse.js
    let fixtures = &[
      // note: some of these tests previously used a `-0` pre-release (see link),
      // but I removed them because it didn't seem relevant
      ("1.0.0 - 2.0.0", ">=1.0.0 <=2.0.0"),
      ("1 - 2", ">=1.0.0 <3.0.0"),
      ("1.0 - 2.0", ">=1.0.0 <2.1.0"),
      ("1.0.0", "1.0.0"),
      (">=*", "*"),
      ("", "*"),
      ("*", "*"),
      ("*", "*"),
      (">=1.0.0", ">=1.0.0"),
      (">1.0.0", ">1.0.0"),
      ("<=2.0.0", "<=2.0.0"),
      ("1", ">=1.0.0 <2.0.0"),
      ("<=2.0.0", "<=2.0.0"),
      ("<=2.0.0", "<=2.0.0"),
      ("<2.0.0", "<2.0.0"),
      ("<2.0.0", "<2.0.0"),
      (">= 1.0.0", ">=1.0.0"),
      (">=  1.0.0", ">=1.0.0"),
      (">=   1.0.0", ">=1.0.0"),
      ("> 1.0.0", ">1.0.0"),
      (">  1.0.0", ">1.0.0"),
      ("<=   2.0.0", "<=2.0.0"),
      ("<= 2.0.0", "<=2.0.0"),
      ("<=  2.0.0", "<=2.0.0"),
      ("<    2.0.0", "<2.0.0"),
      ("<\t2.0.0", "<2.0.0"),
      (">=0.1.97", ">=0.1.97"),
      (">=0.1.97", ">=0.1.97"),
      ("0.1.20 || 1.2.4", "0.1.20||1.2.4"),
      (">=0.2.3 || <0.0.1", ">=0.2.3||<0.0.1"),
      (">=0.2.3 || <0.0.1", ">=0.2.3||<0.0.1"),
      (">=0.2.3 || <0.0.1", ">=0.2.3||<0.0.1"),
      ("||", "*"),
      ("2.x.x", ">=2.0.0 <3.0.0"),
      ("1.2.x", ">=1.2.0 <1.3.0"),
      ("1.2.x || 2.x", ">=1.2.0 <1.3.0||>=2.0.0 <3.0.0"),
      ("1.2.x || 2.x", ">=1.2.0 <1.3.0||>=2.0.0 <3.0.0"),
      ("x", "*"),
      ("2.*.*", ">=2.0.0 <3.0.0"),
      ("1.2.*", ">=1.2.0 <1.3.0"),
      ("1.2.* || 2.*", ">=1.2.0 <1.3.0||>=2.0.0 <3.0.0"),
      ("*", "*"),
      ("2", ">=2.0.0 <3.0.0"),
      ("2.3", ">=2.3.0 <2.4.0"),
      ("~2.4", ">=2.4.0 <2.5.0"),
      ("~2.4", ">=2.4.0 <2.5.0"),
      ("~>3.2.1", ">=3.2.1 <3.3.0"),
      ("~1", ">=1.0.0 <2.0.0"),
      ("~>1", ">=1.0.0 <2.0.0"),
      ("~> 1", ">=1.0.0 <2.0.0"),
      ("~>=1", ">=1.0.0 <2.0.0"),
      ("~>==1", ">=1.0.0 <2.0.0"),
      ("~1.0", ">=1.0.0 <1.1.0"),
      ("~ 1.0", ">=1.0.0 <1.1.0"),
      ("~=1.0", ">=1.0.0 <1.1.0"),
      ("~==1.0", ">=1.0.0 <1.1.0"),
      ("^0", "<1.0.0"),
      ("^ 1", ">=1.0.0 <2.0.0"),
      ("^0.1", ">=0.1.0 <0.2.0"),
      ("^1.0", ">=1.0.0 <2.0.0"),
      ("^1.2", ">=1.2.0 <2.0.0"),
      ("^0.0.1", ">=0.0.1 <0.0.2"),
      ("^0.0.1-beta", ">=0.0.1-beta <0.0.2"),
      ("^0.1.2", ">=0.1.2 <0.2.0"),
      ("^1.2.3", ">=1.2.3 <2.0.0"),
      ("^1.2.3-beta.4", ">=1.2.3-beta.4 <2.0.0"),
      ("^=1.0.0", ">=1.0.0 <2.0.0"),
      ("^==1.0.0", ">=1.0.0 <2.0.0"),
      ("<1", "<1.0.0"),
      ("< 1", "<1.0.0"),
      (">=1", ">=1.0.0"),
      (">= 1", ">=1.0.0"),
      ("<1.2", "<1.2.0"),
      ("< 1.2", "<1.2.0"),
      ("1", ">=1.0.0 <2.0.0"),
      ("^ 1.2 ^ 1", ">=1.2.0 <2.0.0 >=1.0.0"),
      ("1.2 - 3.4.5", ">=1.2.0 <=3.4.5"),
      ("1.2.3 - 3.4", ">=1.2.3 <3.5.0"),
      ("1.2 - 3.4", ">=1.2.0 <3.5.0"),
      (">1", ">=2.0.0"),
      (">1.2", ">=1.3.0"),
      (">X", "<0.0.0"),
      ("<X", "<0.0.0"),
      ("<x <* || >* 2.x", "<0.0.0"),
      (">x 2.x || * || <x", "*"),
      (">01.02.03", ">1.2.3"),
      ("~1.2.3beta", ">=1.2.3-beta <1.3.0"),
      (">=09090", ">=9090.0.0"),
    ];
    for (range_text, expected) in fixtures {
      let range = parse_npm_version_req(range_text).unwrap();
      let expected_range = parse_npm_version_req(expected).unwrap();
      assert_eq!(
        range.inner(),
        expected_range.inner(),
        "failed for {} and {}",
        range_text,
        expected
      );
    }
  }

  #[test]
  fn range_satisfies() {
    // https://github.com/npm/node-semver/blob/4907647d169948a53156502867ed679268063a9f/test/fixtures/range-include.js
    let fixtures = &[
      ("1.0.0 - 2.0.0", "1.2.3"),
      ("^1.2.3+build", "1.2.3"),
      ("^1.2.3+build", "1.3.0"),
      ("1.2.3-pre+asdf - 2.4.3-pre+asdf", "1.2.3"),
      ("1.2.3pre+asdf - 2.4.3-pre+asdf", "1.2.3"),
      ("1.2.3-pre+asdf - 2.4.3pre+asdf", "1.2.3"),
      ("1.2.3pre+asdf - 2.4.3pre+asdf", "1.2.3"),
      ("1.2.3-pre+asdf - 2.4.3-pre+asdf", "1.2.3-pre.2"),
      ("1.2.3-pre+asdf - 2.4.3-pre+asdf", "2.4.3-alpha"),
      ("1.2.3+asdf - 2.4.3+asdf", "1.2.3"),
      ("1.0.0", "1.0.0"),
      (">=*", "0.2.4"),
      ("", "1.0.0"),
      ("*", "1.2.3"),
      ("*", "v1.2.3"),
      (">=1.0.0", "1.0.0"),
      (">=1.0.0", "1.0.1"),
      (">=1.0.0", "1.1.0"),
      (">1.0.0", "1.0.1"),
      (">1.0.0", "1.1.0"),
      ("<=2.0.0", "2.0.0"),
      ("<=2.0.0", "1.9999.9999"),
      ("<=2.0.0", "0.2.9"),
      ("<2.0.0", "1.9999.9999"),
      ("<2.0.0", "0.2.9"),
      (">= 1.0.0", "1.0.0"),
      (">=  1.0.0", "1.0.1"),
      (">=   1.0.0", "1.1.0"),
      ("> 1.0.0", "1.0.1"),
      (">  1.0.0", "1.1.0"),
      ("<=   2.0.0", "2.0.0"),
      ("<= 2.0.0", "1.9999.9999"),
      ("<=  2.0.0", "0.2.9"),
      ("<    2.0.0", "1.9999.9999"),
      ("<\t2.0.0", "0.2.9"),
      (">=0.1.97", "v0.1.97"),
      (">=0.1.97", "0.1.97"),
      ("0.1.20 || 1.2.4", "1.2.4"),
      (">=0.2.3 || <0.0.1", "0.0.0"),
      (">=0.2.3 || <0.0.1", "0.2.3"),
      (">=0.2.3 || <0.0.1", "0.2.4"),
      ("||", "1.3.4"),
      ("2.x.x", "2.1.3"),
      ("1.2.x", "1.2.3"),
      ("1.2.x || 2.x", "2.1.3"),
      ("1.2.x || 2.x", "1.2.3"),
      ("x", "1.2.3"),
      ("2.*.*", "2.1.3"),
      ("1.2.*", "1.2.3"),
      ("1.2.* || 2.*", "2.1.3"),
      ("1.2.* || 2.*", "1.2.3"),
      ("*", "1.2.3"),
      ("2", "2.1.2"),
      ("2.3", "2.3.1"),
      ("~0.0.1", "0.0.1"),
      ("~0.0.1", "0.0.2"),
      ("~x", "0.0.9"),   // >=2.4.0 <2.5.0
      ("~2", "2.0.9"),   // >=2.4.0 <2.5.0
      ("~2.4", "2.4.0"), // >=2.4.0 <2.5.0
      ("~2.4", "2.4.5"),
      ("~>3.2.1", "3.2.2"), // >=3.2.1 <3.3.0,
      ("~1", "1.2.3"),      // >=1.0.0 <2.0.0
      ("~>1", "1.2.3"),
      ("~> 1", "1.2.3"),
      ("~1.0", "1.0.2"), // >=1.0.0 <1.1.0,
      ("~ 1.0", "1.0.2"),
      ("~ 1.0.3", "1.0.12"),
      ("~ 1.0.3alpha", "1.0.12"),
      (">=1", "1.0.0"),
      (">= 1", "1.0.0"),
      ("<1.2", "1.1.1"),
      ("< 1.2", "1.1.1"),
      ("~v0.5.4-pre", "0.5.5"),
      ("~v0.5.4-pre", "0.5.4"),
      ("=0.7.x", "0.7.2"),
      ("<=0.7.x", "0.7.2"),
      (">=0.7.x", "0.7.2"),
      ("<=0.7.x", "0.6.2"),
      ("~1.2.1 >=1.2.3", "1.2.3"),
      ("~1.2.1 =1.2.3", "1.2.3"),
      ("~1.2.1 1.2.3", "1.2.3"),
      ("~1.2.1 >=1.2.3 1.2.3", "1.2.3"),
      ("~1.2.1 1.2.3 >=1.2.3", "1.2.3"),
      ("~1.2.1 1.2.3", "1.2.3"),
      (">=1.2.1 1.2.3", "1.2.3"),
      ("1.2.3 >=1.2.1", "1.2.3"),
      (">=1.2.3 >=1.2.1", "1.2.3"),
      (">=1.2.1 >=1.2.3", "1.2.3"),
      (">=1.2", "1.2.8"),
      ("^1.2.3", "1.8.1"),
      ("^0.1.2", "0.1.2"),
      ("^0.1", "0.1.2"),
      ("^0.0.1", "0.0.1"),
      ("^1.2", "1.4.2"),
      ("^1.2 ^1", "1.4.2"),
      ("^1.2.3-alpha", "1.2.3-pre"),
      ("^1.2.0-alpha", "1.2.0-pre"),
      ("^0.0.1-alpha", "0.0.1-beta"),
      ("^0.0.1-alpha", "0.0.1"),
      ("^0.1.1-alpha", "0.1.1-beta"),
      ("^x", "1.2.3"),
      ("x - 1.0.0", "0.9.7"),
      ("x - 1.x", "0.9.7"),
      ("1.0.0 - x", "1.9.7"),
      ("1.x - x", "1.9.7"),
      ("<=7.x", "7.9.9"),
      // additional tests
      ("1.0.0-alpha.13", "1.0.0-alpha.13"),
      (">1.0.0-beta.1 <=1.1.0", "1.0.0"),
      (">1.0.0-beta.1 <=1.1.0", "1.0.0-beta.2"),
      (">1.0.0-beta.1 <=1.1.0", "1.1.0"),
      ("1 - 2.0.0-beta.2", "2.0.0-beta.1"),
    ];
    for (req_text, version_text) in fixtures {
      let req = parse_npm_version_req(req_text).unwrap();
      let version = parse_npm_version(version_text).unwrap();
      assert!(
        req.matches(&version),
        "Checking {version_text} satisfies {req_text}"
      );
    }
  }

  #[test]
  fn range_not_satisfies() {
    let fixtures = &[
      ("1.0.0 - 2.0.0", "2.2.3"),
      ("1.2.3+asdf - 2.4.3+asdf", "1.2.3-pre.2"),
      ("1.2.3+asdf - 2.4.3+asdf", "2.4.3-alpha"),
      ("^1.2.3+build", "2.0.0"),
      ("^1.2.3+build", "1.2.0"),
      ("^1.2.3", "1.2.3-pre"),
      ("^1.2", "1.2.0-pre"),
      (">1.2", "1.3.0-beta"),
      ("<=1.2.3", "1.2.3-beta"),
      ("^1.2.3", "1.2.3-beta"),
      ("=0.7.x", "0.7.0-asdf"),
      (">=0.7.x", "0.7.0-asdf"),
      ("<=0.7.x", "0.7.0-asdf"),
      ("1", "1.0.0beta"),
      ("<1", "1.0.0beta"),
      ("< 1", "1.0.0beta"),
      ("1.0.0", "1.0.1"),
      (">=1.0.0", "0.0.0"),
      (">=1.0.0", "0.0.1"),
      (">=1.0.0", "0.1.0"),
      (">1.0.0", "0.0.1"),
      (">1.0.0", "0.1.0"),
      ("<=2.0.0", "3.0.0"),
      ("<=2.0.0", "2.9999.9999"),
      ("<=2.0.0", "2.2.9"),
      ("<2.0.0", "2.9999.9999"),
      ("<2.0.0", "2.2.9"),
      (">=0.1.97", "v0.1.93"),
      (">=0.1.97", "0.1.93"),
      ("0.1.20 || 1.2.4", "1.2.3"),
      (">=0.2.3 || <0.0.1", "0.0.3"),
      (">=0.2.3 || <0.0.1", "0.2.2"),
      ("2.x.x", "1.1.3"),
      ("2.x.x", "3.1.3"),
      ("1.2.x", "1.3.3"),
      ("1.2.x || 2.x", "3.1.3"),
      ("1.2.x || 2.x", "1.1.3"),
      ("2.*.*", "1.1.3"),
      ("2.*.*", "3.1.3"),
      ("1.2.*", "1.3.3"),
      ("1.2.* || 2.*", "3.1.3"),
      ("1.2.* || 2.*", "1.1.3"),
      ("2", "1.1.2"),
      ("2.3", "2.4.1"),
      ("~0.0.1", "0.1.0-alpha"),
      ("~0.0.1", "0.1.0"),
      ("~2.4", "2.5.0"), // >=2.4.0 <2.5.0
      ("~2.4", "2.3.9"),
      ("~>3.2.1", "3.3.2"), // >=3.2.1 <3.3.0
      ("~>3.2.1", "3.2.0"), // >=3.2.1 <3.3.0
      ("~1", "0.2.3"),      // >=1.0.0 <2.0.0
      ("~>1", "2.2.3"),
      ("~1.0", "1.1.0"), // >=1.0.0 <1.1.0
      ("<1", "1.0.0"),
      (">=1.2", "1.1.1"),
      ("1", "2.0.0beta"),
      ("~v0.5.4-beta", "0.5.4-alpha"),
      ("=0.7.x", "0.8.2"),
      (">=0.7.x", "0.6.2"),
      ("<0.7.x", "0.7.2"),
      ("<1.2.3", "1.2.3-beta"),
      ("=1.2.3", "1.2.3-beta"),
      (">1.2", "1.2.8"),
      ("^0.0.1", "0.0.2-alpha"),
      ("^0.0.1", "0.0.2"),
      ("^1.2.3", "2.0.0-alpha"),
      ("^1.2.3", "1.2.2"),
      ("^1.2", "1.1.9"),
      ("*", "v1.2.3-foo"),
      ("^1.0.0", "2.0.0-rc1"),
      ("1 - 2", "2.0.0-pre"),
      ("1 - 2", "1.0.0-pre"),
      ("1.0 - 2", "1.0.0-pre"),
      ("1.1.x", "1.0.0-a"),
      ("1.1.x", "1.1.0-a"),
      ("1.1.x", "1.2.0-a"),
      ("1.x", "1.0.0-a"),
      ("1.x", "1.1.0-a"),
      ("1.x", "1.2.0-a"),
      (">=1.0.0 <1.1.0", "1.1.0"),
      (">=1.0.0 <1.1.0", "1.1.0-pre"),
      (">=1.0.0 <1.1.0-pre", "1.1.0-pre"),
      // additional tests
      (">1.0.0-beta.1 <=1.1.0", "1.0.0-beta.1"),
      (">1.0.0-beta.1 <=1.1.0", "1.1.0-beta.1"),
    ];

    for (req_text, version_text) in fixtures {
      let req = parse_npm_version_req(req_text).unwrap();
      let version = parse_npm_version(version_text).unwrap();
      assert!(
        !req.matches(&version),
        "Checking {req_text} not satisfies {version_text}"
      );
    }
  }

  #[test]
  fn range_primitive_kind_beside_caret_or_tilde_with_whitespace() {
    // node semver should have enforced strictness, but it didn't
    // and so we end up with a system that acts this way
    let fixtures = &[
      (">= ^1.2.3", "1.2.3", true),
      (">= ^1.2.3", "1.2.4", true),
      (">= ^1.2.3", "1.9.3", true),
      (">= ^1.2.3", "2.0.0", false),
      (">= ^1.2.3", "1.2.2", false),
      // this is considered the same as the above by node semver
      ("> ^1.2.3", "1.2.3", true),
      ("> ^1.2.3", "1.2.4", true),
      ("> ^1.2.3", "1.9.3", true),
      ("> ^1.2.3", "2.0.0", false),
      ("> ^1.2.3", "1.2.2", false),
      // this is also considered the same
      ("< ^1.2.3", "1.2.3", true),
      ("< ^1.2.3", "1.2.4", true),
      ("< ^1.2.3", "1.9.3", true),
      ("< ^1.2.3", "2.0.0", false),
      ("< ^1.2.3", "1.2.2", false),
      // same with this
      ("<= ^1.2.3", "1.2.3", true),
      ("<= ^1.2.3", "1.2.4", true),
      ("<= ^1.2.3", "1.9.3", true),
      ("<= ^1.2.3", "2.0.0", false),
      ("<= ^1.2.3", "1.2.2", false),
      // now try a ~, which should work the same as above, but for ~
      ("<= ~1.2.3", "1.2.3", true),
      ("<= ~1.2.3", "1.2.4", true),
      ("<= ~1.2.3", "1.9.3", false),
      ("<= ~1.2.3", "2.0.0", false),
      ("<= ~1.2.3", "1.2.2", false),
    ];

    for (req_text, version_text, satisfies) in fixtures {
      let req = parse_npm_version_req(req_text).unwrap();
      let version = parse_npm_version(version_text).unwrap();
      assert_eq!(
        req.matches(&version),
        *satisfies,
        "Checking {} {} satisfies {}",
        req_text,
        if *satisfies { "true" } else { "false" },
        version_text
      );
    }
  }

  #[test]
  fn range_primitive_kind_beside_caret_or_tilde_no_whitespace() {
    let fixtures = &[
      ">=^1.2.3", ">^1.2.3", "<^1.2.3", "<=^1.2.3", ">=~1.2.3", ">~1.2.3",
      "<~1.2.3", "<=~1.2.3",
    ];

    for req_text in fixtures {
      // when it has no space, this is considered invalid
      // by node semver so we should error
      assert!(parse_npm_version_req(req_text).is_err());
    }
  }

  #[test]
  fn parse_npm_package_req_ref() {
    assert_eq!(
      NpmPackageReqReference::from_str("npm:@package/test").unwrap(),
      NpmPackageReqReference::new(PackageReqReference {
        req: PackageReq {
          name: "@package/test".into(),
          version_req: WILDCARD_VERSION_REQ.clone(),
        },
        sub_path: None,
      }),
    );

    assert_eq!(
      NpmPackageReqReference::from_str("npm:@package/test@1").unwrap(),
      NpmPackageReqReference::new(PackageReqReference {
        req: PackageReq {
          name: "@package/test".into(),
          version_req: VersionReq::parse_from_specifier("1").unwrap(),
        },
        sub_path: None,
      })
    );

    assert_eq!(
      NpmPackageReqReference::from_str("npm:@package/test@~1.1/sub_path")
        .unwrap(),
      NpmPackageReqReference::new(PackageReqReference {
        req: PackageReq {
          name: "@package/test".into(),
          version_req: VersionReq::parse_from_specifier("~1.1").unwrap(),
        },
        sub_path: Some("sub_path".into()),
      })
    );

    assert_eq!(
      NpmPackageReqReference::from_str("npm:@package/test/sub_path").unwrap(),
      NpmPackageReqReference::new(PackageReqReference {
        req: PackageReq {
          name: "@package/test".into(),
          version_req: WILDCARD_VERSION_REQ.clone(),
        },
        sub_path: Some("sub_path".into()),
      })
    );

    assert_eq!(
      NpmPackageReqReference::from_str("npm:test").unwrap(),
      NpmPackageReqReference::new(PackageReqReference {
        req: PackageReq {
          name: "test".into(),
          version_req: WILDCARD_VERSION_REQ.clone(),
        },
        sub_path: None,
      })
    );

    assert_eq!(
      NpmPackageReqReference::from_str("npm:test@^1.2").unwrap(),
      NpmPackageReqReference::new(PackageReqReference {
        req: PackageReq {
          name: "test".into(),
          version_req: VersionReq::parse_from_specifier("^1.2").unwrap(),
        },
        sub_path: None,
      })
    );

    assert_eq!(
      NpmPackageReqReference::from_str("npm:test@~1.1/sub_path").unwrap(),
      NpmPackageReqReference::new(PackageReqReference {
        req: PackageReq {
          name: "test".into(),
          version_req: VersionReq::parse_from_specifier("~1.1").unwrap(),
        },
        sub_path: Some("sub_path".into()),
      })
    );

    assert_eq!(
      NpmPackageReqReference::from_str("npm:@package/test/sub_path").unwrap(),
      NpmPackageReqReference::new(PackageReqReference {
        req: PackageReq {
          name: "@package/test".into(),
          version_req: WILDCARD_VERSION_REQ.clone(),
        },
        sub_path: Some("sub_path".into()),
      })
    );

    let err = NpmPackageReqReference::from_str("npm:@package").unwrap_err();
    match err {
      PackageReqReferenceParseError::Invalid(err) => assert!(matches!(
        err.source,
        crate::package::PackageReqPartsParseError::InvalidPackageName
      )),
      _ => unreachable!(),
    }

    // missing version req
    let err = NpmPackageReqReference::from_str("npm:package@").unwrap_err();
    match err {
      PackageReqReferenceParseError::Invalid(err) => match err.source {
        crate::package::PackageReqPartsParseError::SpecifierVersionReq(err) => {
          assert_eq!(err.source.message, "Empty version constraint.");
        }
        _ => unreachable!(),
      },
      _ => unreachable!(),
    }

    // should parse leading slash
    assert_eq!(
      NpmPackageReqReference::from_str("npm:/@package/test/sub_path").unwrap(),
      NpmPackageReqReference::new(PackageReqReference {
        req: PackageReq {
          name: "@package/test".into(),
          version_req: WILDCARD_VERSION_REQ.clone(),
        },
        sub_path: Some("sub_path".into()),
      })
    );
    assert_eq!(
      NpmPackageReqReference::from_str("npm:/test").unwrap(),
      NpmPackageReqReference::new(PackageReqReference {
        req: PackageReq {
          name: "test".into(),
          version_req: WILDCARD_VERSION_REQ.clone(),
        },
        sub_path: None,
      })
    );
    assert_eq!(
      NpmPackageReqReference::from_str("npm:/test/").unwrap(),
      NpmPackageReqReference::new(PackageReqReference {
        req: PackageReq {
          name: "test".into(),
          version_req: WILDCARD_VERSION_REQ.clone(),
        },
        sub_path: None,
      })
    );

    // should error for no name
    match NpmPackageReqReference::from_str("npm:/").unwrap_err() {
      PackageReqReferenceParseError::Invalid(err) => assert!(matches!(
        err.source,
        crate::package::PackageReqPartsParseError::NoPackageName
      )),
      _ => unreachable!(),
    }
    match NpmPackageReqReference::from_str("npm://test").unwrap_err() {
      PackageReqReferenceParseError::Invalid(err) => assert!(matches!(
        err.source,
        crate::package::PackageReqPartsParseError::NoPackageName
      )),
      _ => unreachable!(),
    }

    // path with `@` shouldn't error
    assert_eq!(
      NpmPackageReqReference::from_str("npm:package@^5.0.0-beta.35/@some/path")
        .unwrap(),
      NpmPackageReqReference::new(PackageReqReference {
        req: PackageReq {
          name: "package".into(),
          version_req: VersionReq::parse_from_specifier("^5.0.0-beta.35")
            .unwrap(),
        },
        sub_path: Some("@some/path".into()),
      }),
    );
  }

  #[test]
  fn package_nv_ref() {
    let package_nv_ref =
      NpmPackageNvReference::from_str("npm:package@1.2.3/test").unwrap();
    assert_eq!(
      package_nv_ref,
      NpmPackageNvReference(PackageNvReference {
        nv: PackageNv {
          name: "package".into(),
          version: Version::parse_from_npm("1.2.3").unwrap(),
        },
        sub_path: Some("test".into())
      })
    );
    assert_eq!(
      package_nv_ref.as_specifier().as_str(),
      "npm:/package@1.2.3/test"
    );

    // no path
    let package_nv_ref =
      NpmPackageNvReference::from_str("npm:package@1.2.3").unwrap();
    assert_eq!(
      package_nv_ref,
      NpmPackageNvReference(PackageNvReference {
        nv: PackageNv {
          name: "package".into(),
          version: Version::parse_from_npm("1.2.3").unwrap(),
        },
        sub_path: None
      })
    );
    assert_eq!(package_nv_ref.as_specifier().as_str(), "npm:/package@1.2.3");
  }

  #[test]
  fn zero_version_with_pre_release_matches() {
    {
      let req = parse_npm_version_req("<1.0.0-0").unwrap();
      assert!(req.matches(&Version::parse_from_npm("0.0.0").unwrap()));
      assert!(!req.matches(&Version::parse_from_npm("0.0.0-pre").unwrap()));
    }
    {
      let req = parse_npm_version_req("<1.0.0").unwrap();
      assert!(req.matches(&Version::parse_from_npm("0.0.0").unwrap()));
      assert!(!req.matches(&Version::parse_from_npm("0.0.0-pre").unwrap()));
    }
    {
      let req = parse_npm_version_req("^0").unwrap();
      assert!(req.matches(&Version::parse_from_npm("0.0.0").unwrap()));
      assert!(!req.matches(&Version::parse_from_npm("0.0.0-pre").unwrap()));
    }
    {
      let req = parse_npm_version_req("*").unwrap();
      assert!(req.matches(&Version::parse_from_npm("0.0.0").unwrap()));
      assert!(!req.matches(&Version::parse_from_npm("0.0.0-pre").unwrap()));
    }
  }

  #[test]
  fn test_is_valid_npm_tag() {
    assert_eq!(is_valid_npm_tag("latest"), true);
    assert_eq!(is_valid_npm_tag(""), false);
    assert_eq!(is_valid_npm_tag("SD&*($#&%*(#*$%"), false);
  }
}<|MERGE_RESOLUTION|>--- conflicted
+++ resolved
@@ -13,17 +13,11 @@
 use serde::Serialize;
 use url::Url;
 
-<<<<<<< HEAD
-use crate::CowVec;
-use crate::PackageTag;
-use crate::VersionPreOrBuild;
-=======
 use crate::common::logical_and;
 use crate::common::logical_or;
 use crate::common::primitive;
 use crate::common::primitive_kind;
 use crate::common::qualifier;
->>>>>>> aefabd30
 use crate::package::PackageKind;
 use crate::package::PackageNv;
 use crate::package::PackageNvReference;
@@ -31,12 +25,9 @@
 use crate::package::PackageReq;
 use crate::package::PackageReqReference;
 use crate::package::PackageReqReferenceParseError;
-<<<<<<< HEAD
-=======
 use crate::range_set_or_tag::RangeOrInvalid;
 use crate::CowVec;
 use crate::PackageTag;
->>>>>>> aefabd30
 
 use super::Partial;
 use super::RangeSetOrTag;
@@ -188,65 +179,6 @@
   Ok((input, RangeSetOrTag::RangeSet(VersionRangeSet(ranges))))
 }
 
-<<<<<<< HEAD
-enum RangeOrInvalid<'a> {
-  Range(VersionRange),
-  Invalid(InvalidRange<'a>),
-}
-
-impl RangeOrInvalid<'_> {
-  pub fn into_range(self) -> Option<VersionRange> {
-    match self {
-      RangeOrInvalid::Range(r) => {
-        if r.is_none() {
-          None
-        } else {
-          Some(r)
-        }
-      }
-      RangeOrInvalid::Invalid(_) => None,
-    }
-  }
-}
-
-struct InvalidRange<'a> {
-  failure: ParseError<'a>,
-  text: &'a str,
-}
-
-fn range_or_invalid(input: &str) -> ParseResult<'_, RangeOrInvalid<'_>> {
-  let range_result =
-    map_res(map(range, RangeOrInvalid::Range), |result| match result {
-      Ok((input, range)) => {
-        let is_end = input.is_empty() || logical_or(input).is_ok();
-        if is_end {
-          Ok((input, range))
-        } else {
-          ParseError::backtrace()
-        }
-      }
-      Err(err) => Err(err),
-    })(input);
-  match range_result {
-    Ok(result) => Ok(result),
-    Err(failure) => {
-      let (input, text) = invalid_range(input)?;
-      Ok((
-        input,
-        RangeOrInvalid::Invalid(InvalidRange { failure, text }),
-      ))
-    }
-  }
-}
-
-fn invalid_range(input: &str) -> ParseResult<'_, &str> {
-  let end_index = input.find("||").unwrap_or(input.len());
-  let text = input[..end_index].trim();
-  Ok((&input[end_index..], text))
-}
-
-=======
->>>>>>> aefabd30
 // range ::= hyphen | simple ( ' ' simple ) * | ''
 fn range(input: &str) -> ParseResult<'_, VersionRange> {
   or(
@@ -294,19 +226,6 @@
   ))
 }
 
-<<<<<<< HEAD
-// logical-or ::= ( ' ' ) * '||' ( ' ' ) *
-fn logical_or(input: &str) -> ParseResult<'_, &str> {
-  delimited(skip_whitespace, tag("||"), skip_whitespace)(input)
-}
-
-// logical-and ::= ( ' ' ) * '&&' ( ' ' ) *
-fn logical_and(input: &str) -> ParseResult<'_, &str> {
-  delimited(skip_whitespace, tag("&&"), skip_whitespace)(input)
-}
-
-=======
->>>>>>> aefabd30
 fn skip_whitespace_or_v(input: &str) -> ParseResult<'_, ()> {
   map(
     pair(skip_whitespace, pair(maybe(ch('v')), skip_whitespace)),
@@ -364,41 +283,6 @@
   )(input)
 }
 
-<<<<<<< HEAD
-#[derive(Debug, Clone, Copy)]
-enum PrimitiveKind {
-  GreaterThan,
-  LessThan,
-  GreaterThanOrEqual,
-  LessThanOrEqual,
-  Equal,
-}
-
-#[derive(Debug, Clone)]
-struct Primitive {
-  kind: PrimitiveKind,
-  partial: Partial,
-}
-
-fn primitive(input: &str) -> ParseResult<'_, Primitive> {
-  let (input, kind) = primitive_kind(input)?;
-  let (input, _) = skip_whitespace(input)?;
-  let (input, partial) = partial(input)?;
-  Ok((input, Primitive { kind, partial }))
-}
-
-fn primitive_kind(input: &str) -> ParseResult<'_, PrimitiveKind> {
-  or5(
-    map(tag(">="), |_| PrimitiveKind::GreaterThanOrEqual),
-    map(tag("<="), |_| PrimitiveKind::LessThanOrEqual),
-    map(ch('<'), |_| PrimitiveKind::LessThan),
-    map(ch('>'), |_| PrimitiveKind::GreaterThan),
-    map(ch('='), |_| PrimitiveKind::Equal),
-  )(input)
-}
-
-=======
->>>>>>> aefabd30
 // partial ::= xr ( '.' xr ( '.' xr qualifier ? )? )?
 fn partial(input: &str) -> ParseResult<'_, Partial> {
   let (input, _) = maybe(ch('v'))(input)?; // skip leading v
@@ -424,66 +308,12 @@
       return ParseError::fail(
         input,
         format!("Error parsing '{result}' to u64.\n\n{err:#}"),
-      );
+      )
     }
   };
   Ok((input, val))
 }
 
-<<<<<<< HEAD
-#[derive(Debug, Clone, Default)]
-struct Qualifier {
-  pre: CowVec<VersionPreOrBuild>,
-  build: CowVec<VersionPreOrBuild>,
-}
-
-// qualifier ::= ( '-' pre )? ( '+' build )?
-fn qualifier(input: &str) -> ParseResult<'_, Qualifier> {
-  let (input, pre_parts) = maybe(pre)(input)?;
-  let (input, build_parts) = maybe(build)(input)?;
-  Ok((
-    input,
-    Qualifier {
-      pre: pre_parts.unwrap_or_default(),
-      build: build_parts.unwrap_or_default(),
-    },
-  ))
-}
-
-// pre ::= parts
-fn pre(input: &str) -> ParseResult<'_, CowVec<VersionPreOrBuild>> {
-  preceded(maybe(ch('-')), parts)(input)
-}
-
-// build ::= parts
-fn build(input: &str) -> ParseResult<'_, CowVec<VersionPreOrBuild>> {
-  preceded(ch('+'), parts)(input)
-}
-
-// parts ::= part ( '.' part ) *
-fn parts(input: &str) -> ParseResult<'_, CowVec<VersionPreOrBuild>> {
-  if_true(
-    map(separated_list(part, ch('.')), |text| {
-      text
-        .into_iter()
-        .map(VersionPreOrBuild::from_str)
-        .collect::<CowVec<_>>()
-    }),
-    |items| !items.is_empty(),
-  )(input)
-}
-
-// part ::= nr | [-0-9A-Za-z]+
-fn part(input: &str) -> ParseResult<'_, &str> {
-  // nr is in the other set, so don't bother checking for it
-  if_true(
-    take_while(|c| c.is_ascii_alphanumeric() || c == '-'),
-    |result| !result.is_empty(),
-  )(input)
-}
-
-=======
->>>>>>> aefabd30
 /// A reference to an npm package's name, version constraint, and potential sub path.
 /// This contains all the information found in an npm specifier.
 ///
