--- conflicted
+++ resolved
@@ -1,8 +1,4 @@
 [toolchain]
-<<<<<<< HEAD
-channel = "1.89.0"
-=======
 channel = "1.91.0"
->>>>>>> aefabd30
 components = ["clippy", "rustfmt"]
 profile = "minimal"